//! # About
//! A high performance interface for the Roblox API.
//!
//! This library is designed to be high-performance capable, meaning
//! that a [`Client`] is designed to work with proxies, as well as make
//! multiple requests in parallel. All API calls are made through a [`Client`].
//!
//! Extensive documentation is used throughout this crate.
//! All public methods in this crate are documented and have at least one corresponding example.
//!
//! # Coverage
//! * Auth API
//!   - Force Refresh Xcsrf - [`Client::force_refresh_xcsrf`]
//! * BEDEV2 API
//!   - Fetch Non-Tradable Limited Details - [`Client::non_tradable_limited_details`]
//!   - Fetch Collectible Product ID - [`Client::collectible_product_id`]
//!   - Fetch Collectible Product ID Bulk - [`Client::collectible_product_id_bulk`]
//!   - Fetch Collectible Creator ID - [`Client::collectible_creator_id`]
//!   - Purchase Non-Tradable Limited - [`Client::purchase_non_tradable_limited`]
//! * Catalog API
//!   - Fetch Item Details - [`Client::item_details`]
//!   - Fetch Product ID - [`Client::product_id`]  
//!   - Fetch Product ID Bulk - [`Client::product_id_bulk`]
//!   - Fetch Collectible Item ID - [`Client::collectible_item_id`]
//!   - Fetch Collectible Item ID Bulk - [`Client::collectible_item_id_bulk`]
//!   - Avatar Catalog Search - [`Client::avatar_catalog_search`]
//! * Chat API
//!   - Fetch Unread Conversation Count - [`Client::unread_conversation_count`]
//! * Economy API
//!   - Fetch Robux Balance - [`Client::robux`]
//!   - Fetch Resellers - [`Client::resellers`]
//!   - Fetch User Sales - [`Client::user_sales`]
//!   - Put Limited On Sale - [`Client::put_limited_on_sale`]
//!   - Take Limited Off Sale - [`Client::take_limited_off_sale`]
//!   - Purchase Tradable Limited - [`Client::purchase_tradable_limited`]
//! * Group API
//!   - Fetch Group Roles - [`Client::group_roles`]
//!   - Fetch Group Role Members - [`Client::group_role_members`]
//!   - Set Group Member Role - [`Client::set_group_member_role`]
//! * Presence API
//!   - Register Presence - [`Client::register_presence`]
//! * Private Messages API
//!   - Fetch Messages - [`Client::messages`]
//! * Thumbnails API
//!   - Fetch Thumbnail Url Bulk - [`Client::thumbnail_url_bulk`]
//!   - Fetch Thumbnail Url - [`Client::thumbnail_url`]
//! * Trades API
//!   - Accept Trade - [`Client::accept_trade`]
//!   - Decline Trade - [`Client::decline_trade`]
//!   - Send Trade - [`Client::send_trade`]
//!   - Fetch Trade Details - [`Client::trade_details`]
//!   - Fetch Trades List - [`Client::trades`]
//!   - Fetch Trade Count - [`Client::trade_count`]
//! * Users API
//!   - Fetch User ID - [`Client::user_id`]
//!   - Fetch Username - [`Client::username`]
//!   - Fetch Display Name - [`Client::display_name`]
//!   - User Search - [`Client::user_search`]
//!   - Username User Search - [`Client::username_user_search`]
//!   - Fetch User Details - [`Client::user_details`]
<<<<<<< HEAD
//! * UNDER CONSTRUCTION
//!   - Upload Classic Clothing To Group - [`Client::upload_classic_clothing_to_group`]
=======

>>>>>>> 84197c6d
//!
//! # Quick Start Examples
//!
//! ## Example 1 - Purchase Free UGC Limited
//! This code snippet allows you to purchase a free ugc limited.
//!
//! It can be modified to purchase a non-free ugc limited by changing the price.
//!
//! ```no_run
//! // Replace this value with your own roblosecurity token.
//! const ROBLOSECURITY: &str = "your-roblosecurity-token";
//! // Replace this value with the item id of the item you want to purchase.
//! const ITEM_ID: u64 = 13119979433;
//! // Replace this value if you want to purchase a non-free item.
//! const PRICE: u64 = 0;
//!
//! #[tokio::main]
//! async fn main() -> Result<(), Box<dyn std::error::Error>> {
//!     let client = roboat::ClientBuilder::new()
//!         .roblosecurity(ROBLOSECURITY.to_string())
//!         .build();
//!
//!     let collectible_item_id = client.collectible_item_id(ITEM_ID).await?;
//!
//!     let collectible_product_id = client
//!         .collectible_product_id(collectible_item_id.clone())
//!         .await?;
//!
//!     let collectible_creator_id = client
//!         .collectible_creator_id(collectible_item_id.clone())
//!         .await?;
//!
//!     client
//!         .purchase_non_tradable_limited(
//!             collectible_item_id,
//!             collectible_product_id,
//!             collectible_creator_id,
//!             PRICE,
//!         )
//!         .await?;
//!
//!     println!("Purchased item {} for {} robux!", ITEM_ID, PRICE);
//!
//!     Ok(())   
//! }
//! ```
//!
//! ## Example 2 - Fetch User Info
//!
//! This code snippet allows you to get your current robux, id, username, and display name.
//!
//! ```no_run
//! // Replace this value with your own roblosecurity token.
//! const ROBLOSECURITY: &str = "your-roblosecurity-token";
//!
//! #[tokio::main]
//! async fn main() -> Result<(), Box<dyn std::error::Error>> {
//!     let client = roboat::ClientBuilder::new()
//!         .roblosecurity(ROBLOSECURITY.to_string())
//!         .build();
//!
//!     let robux = client.robux().await?;
//!     let user_id = client.user_id().await?;
//!     let username = client.username().await?;
//!     let display_name = client.display_name().await?;    
//!
//!     println!("Robux: {}", robux);
//!     println!("User ID: {}", user_id);
//!     println!("Username: {}", username);
//!     println!("Display Name: {}", display_name);
//!
//!     Ok(())   
//! }
//! ```
//!
//! ## Example 3 - Fetch Price of Tradable Limited
//!
//! This code snippet allows you to view the lowest price of a tradable limited item by
//! fetching a list of reseller listings.
//!
//! ```no_run
//! // Replace this value with your own roblosecurity token.
//! const ROBLOSECURITY: &str = "your-roblosecurity-token";
//!
//! #[tokio::main]
//! async fn main() -> Result<(), Box<dyn std::error::Error>> {
//!     let client = roboat::ClientBuilder::new()
//!         .roblosecurity(ROBLOSECURITY.to_string())
//!         .build();
//!
//!     let item_id = 1365767;
//!     let limit = roboat::Limit::Ten;
//!     let cursor = None;
//!
//!     let (resellers, _) = client.resellers(item_id, limit, cursor).await?;
//!
//!     println!("Lowest Price for Valkyrie Helm: {}", resellers[0].price);  
//!
//!     Ok(())   
//! }
//! ```
//!
//! ## Example 4 - Fetch Item Details
//!
//! This code snippet allows you to get the details of an item.
//!
//! ```no_run
//! use roboat::catalog::{Item, ItemType};
//!
//! #[tokio::main]
//! async fn main() -> Result<(), Box<dyn std::error::Error>> {
//!     let client = roboat::ClientBuilder::new().build();
//!
//!     let item = Item {
//!         item_type: ItemType::Asset,
//!         id: 1365767,
//!     };
//!
//!     let details = &client.item_details(vec![item]).await?[0];
//!
//!     let name = &details.name;
//!     let description = &details.description;
//!     let creator_name = &details.creator_name;
//!     let price = details.price.unwrap_or(0);
//!
//!     println!("Name: {}", name);
//!     println!("Description: {}", description);
//!     println!("Creator Name: {}", creator_name);
//!     println!("Price: {}", price);
//!
//!     Ok(())   
//! }
//! ```

#![warn(missing_docs)]

// Re-export reqwest so people can use the correct version.
pub use reqwest;

pub use bedev2::PurchaseNonTradableLimitedError;
pub use client::{Client, ClientBuilder};
pub use economy::PurchaseTradableLimitedError;

/// A module for endpoints prefixed with <https://auth.roblox.com/*>.
mod auth;
/// A module for endpoints prefixed with <https://apis.roblox.com/*>.
pub mod bedev2;
/// A module for endpoints prefixed with <https://catalog.roblox.com/*>.
pub mod catalog;
/// A module for endpoints prefixed with <https://chat.roblox.com/*>.
mod chat;
/// A module related to the [`Client`] struct.
mod client;
/// A module for endpoints prefixed with <https://economy.roblox.com/*>.
pub mod economy;
/// A module for endpoints prefixed with <https://groups.roblox.com/*>.
pub mod groups;
/// A module for endpoints prefixed with <https://presence.roblox.com/*>.
mod presence;
/// A module for endpoints prefixed with <https://privatemessages.roblox.com/*>.
pub mod private_messages;
/// A module for endpoints prefixed with <https://thumbnails.roblox.com/*>.
pub mod thumbnails;
/// A module for endpoints prefixed with <https://trades.roblox.com/*>.
pub mod trades;
/// A module for endpoints prefixed with <https://users.roblox.com/*>.
pub mod users;
/// A module related to validating requests.
mod validation;

// todo: figure out authtickets
// todo: maybe respect cookies returned
// todo: maybe add stronger types for stuff like cursors? stuff that can be returned basically and is unlikely to cbe created by the user.
// todo: add doc example and example count somewhere
// todo: the roblox api docs show the roblox error codes, maybe a custom sub error can be made
// todo: add a "2 step not implemented for this endpoint" error

use serde::{Deserialize, Serialize};

// Used in request header keys.
const XCSRF_HEADER: &str = "x-csrf-token";
// The user agent used for fussy endpoints.
const USER_AGENT: &str =
    "Mozilla/5.0 (Windows NT 10.0; Win64; x64; rv:101.0) Gecko/20100101 Firefox/101.0";
// The content type used for fussy endpoints.
const CONTENT_TYPE: &str = "application/json;charset=utf-8";

/// The maximum amount of instances to return from an endpoint. Used as a parameter in various methods that call
/// endpoints.
///
/// This is an enum instead of an integer as these are usually the only values that are accepted by Roblox
/// for the limit parameter.
///
/// This is the most common limit used on Roblox endpoints. However, not all endpoints use this limit.
/// Some alternative limits are as follows:
/// * [`catalog::CatalogQueryLimit`]
#[allow(missing_docs)]
#[derive(
    Clone, Debug, PartialEq, Eq, PartialOrd, Ord, Hash, Default, Serialize, Deserialize, Copy,
)]
pub enum Limit {
    #[default]
    Ten,
    TwentyFive,
    Fifty,
    Hundred,
}

impl Limit {
    fn to_u64(self) -> u64 {
        match self {
            Limit::Ten => 10,
            Limit::TwentyFive => 25,
            Limit::Fifty => 50,
            Limit::Hundred => 100,
        }
    }
}

/// The universal error used in this crate. Encapsulates any sub-errors used in this crate.
#[non_exhaustive]
#[derive(thiserror::Error, Debug, Default)]
pub enum RoboatError {
    /// Used when an endpoint returns status code 429.
    #[default]
    #[error("Too Many Requests")]
    TooManyRequests,
    /// Used when an endpoint returns status code 500.
    #[error("Internal Server Error")]
    InternalServerError,
    /// Used when an endpoint returns status code 400 and does not embed an error.
    /// This is used when the server cannot process the data sent, whether
    /// it be because it is in the wrong format or it contains too much data.
    #[error("Bad Request")]
    BadRequest,
    /// Returned when the user does not have a valid roblosecurity, or
    /// does not have authorization to access the endpoint.
    ///
    /// This is also used as the backup error when an endpoint returns a 401 status code
    /// but the error cannot be parsed from the response.
    ///
    /// Roblox error code 0.
    #[error("Invalid Roblosecurity")]
    InvalidRoblosecurity,
    /// Returned when the endpoint returns a 401 status code, but the error response
    /// contains an unknown Roblox error code.
    #[error("Unknown Roblox Error Code {code}: {message}")]
    UnknownRobloxErrorCode {
        /// The error code (not status code) returned by roblox.
        code: u16,
        /// The error message returned by roblox.
        message: String,
    },
    /// Used when no roblosecurity is set, on an endpoint that requires it.
    #[error("Roblosecurity Not Set")]
    RoblosecurityNotSet,
    /// Used for any status codes that do not fit any enum variants of this error.
    /// If you encounter this enum variant, please submit an issue so a variant can be
    /// made or the crate can be fixed.
    #[error("Unidentified Status Code {0}")]
    UnidentifiedStatusCode(u16),
    /// Used when the response from an API endpoint is malformed.
    #[error("Malformed Response. If this occurs often it may be a bug. Please report it to the issues page.")]
    MalformedResponse,
    /// Used when an endpoint rejects a request due to an invalid xcsrf.
    /// Mostly used internally invalid xcsrf is returned due to the fact that rust does not
    /// allow async recursion without making a type signature extremely messy.
    #[error("Invalid Xcsrf. New Xcsrf Contained In Error.")]
    InvalidXcsrf(String),
    /// Used when an endpoint returns a 403 status code, doesn't need a challenge, but the response does not contain
    /// a new xcsrf.
    #[error("Missing Xcsrf")]
    XcsrfNotReturned,
    /// Used when an endpoint returns a 403 status code, but not because of an invalid xcsrf.
    /// The string inside this error variant is a challenge id, which can be used to complete the challenge
    /// (which can be either a captcha or a two step verification code).
    #[error("Challenge Required. A captcha or two step authentication must be completed using challenge id {0}.")]
    ChallengeRequired(String),
    /// Used when an endpoint returns a 403 status code, can be parsed into a roblox error,
    /// but the error message is incorrect or the challenge id is not returned. This also means that no xcsrf was returned.
    #[error("Unknown Status Code 403 Format. If this occurs often it may be a bug. Please report it to the issues page.")]
    UnknownStatus403Format,
    /// Custom Roblox errors sometimes thrown when the user calls [`Client::purchase_tradable_limited`].
    #[error("{0}")]
    PurchaseTradableLimitedError(PurchaseTradableLimitedError),
    /// Custom Roblox errors sometimes thrown when the user calls [`Client::purchase_non_tradable_limited`].
    #[error("{0}")]
    PurchaseNonTradableLimitedError(PurchaseNonTradableLimitedError),
    /// Used for any reqwest error that occurs.
    #[error("RequestError {0}")]
    ReqwestError(reqwest::Error),
    /// Used when an io error occurs.
    #[error("IoError {0}")]
    IoError(#[from] std::io::Error),
    /// Used when a file system path passed to a method is invalid.
    #[error("Invalid Path {0}")]
    InvalidPath(String),
}

/// The type of the challenge required to complete a request.
/// This can be either a captcha or a two step verification code (can be an authenticator or an email).
#[non_exhaustive]
#[allow(missing_docs)]
#[derive(Clone, Debug, PartialEq, Eq, PartialOrd, Ord, Hash, Default, Serialize, Deserialize)]
pub enum ChallengeType {
    #[default]
    TwoStep,
}

impl TryFrom<String> for ChallengeType {
    type Error = RoboatError;

    fn try_from(raw: String) -> Result<Self, Self::Error> {
        match raw.as_str() {
            "twostepverification" => Ok(ChallengeType::TwoStep),
            _ => Err(RoboatError::MalformedResponse),
        }
    }
}

/// The challenge info returned by Roblox when a challenge is required to complete a request.
/// This challenge can be either a two step verification code or a captcha. This is specified by the `challenge_type` field.
#[non_exhaustive]
#[derive(Clone, Debug, PartialEq, Eq, PartialOrd, Ord, Hash, Default, Serialize, Deserialize)]
pub struct ChallengeInfo {
    /// The string in the returned `rblx-challenge-id` header.
    pub challenge_id: String,
    /// The string in the returned `rblx-challenge-metadata` header.
    ///
    /// This is encoded in base64 and can be decoded using the [`base64`] crate.
    pub challenge_metadata: String,
    /// The type of challenge parsed from the `rblx-challenge-type` header.
    pub challenge_type: ChallengeType,
}

/// The universal struct for a Roblox user in this crate.
#[allow(missing_docs)]
#[derive(Clone, Debug, PartialEq, Eq, PartialOrd, Ord, Hash, Default, Serialize, Deserialize)]
pub struct User {
    pub user_id: u64,
    pub username: String,
    pub display_name: String,
}<|MERGE_RESOLUTION|>--- conflicted
+++ resolved
@@ -58,12 +58,8 @@
 //!   - User Search - [`Client::user_search`]
 //!   - Username User Search - [`Client::username_user_search`]
 //!   - Fetch User Details - [`Client::user_details`]
-<<<<<<< HEAD
 //! * UNDER CONSTRUCTION
 //!   - Upload Classic Clothing To Group - [`Client::upload_classic_clothing_to_group`]
-=======
-
->>>>>>> 84197c6d
 //!
 //! # Quick Start Examples
 //!
